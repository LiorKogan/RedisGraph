/*
* Copyright 2018-2021 Redis Labs Ltd. and Contributors
*
* This file is available under the Redis Labs Source Available License Agreement
*/

#include "query_ctx.h"
#include "RG.h"
#include "errors.h"
#include "util/simple_timer.h"
#include "arithmetic/arithmetic_expression.h"
#include "serializers/graphcontext_type.h"

// GraphContext type as it is registered at Redis.
extern RedisModuleType *GraphContextRedisModuleType;

pthread_key_t _tlsQueryCtxKey;  // Thread local storage query context key.

// retrieve or instantiate new QueryCtx
static inline QueryCtx *_QueryCtx_GetCreateCtx(void) {
	QueryCtx *ctx = pthread_getspecific(_tlsQueryCtxKey);
	if(!ctx) {
		// Set a new thread-local QueryCtx if one has not been created.
		ctx = rm_calloc(1, sizeof(QueryCtx));
		pthread_setspecific(_tlsQueryCtxKey, ctx);
	}
	return ctx;
}

// retrieve QueryCtx, return NULL if one does not exist
static inline QueryCtx *_QueryCtx_GetCtx(void) {
	QueryCtx *ctx = pthread_getspecific(_tlsQueryCtxKey);
	return ctx;
}

/* rax callback routine for freeing computed parameter values. */
static void _ParameterFreeCallback(void *param_val) {
	AR_EXP_Free(param_val);
}

bool QueryCtx_Init(void) {
	return (pthread_key_create(&_tlsQueryCtxKey, NULL) == 0);
}

inline QueryCtx *QueryCtx_GetQueryCtx() {
	return _QueryCtx_GetCreateCtx();
}

inline void QueryCtx_SetTLS(QueryCtx *query_ctx) {
	pthread_setspecific(_tlsQueryCtxKey, query_ctx);
}

inline void QueryCtx_RemoveFromTLS() {
	pthread_setspecific(_tlsQueryCtxKey, NULL);
}

void QueryCtx_BeginTimer(void) {
	QueryCtx *ctx = _QueryCtx_GetCreateCtx(); // Attempt to retrieve the QueryCtx.
	simple_tic(ctx->internal_exec_ctx.timer); // Start the execution timer.
}

void QueryCtx_SetGlobalExecutionCtx(CommandCtx *cmd_ctx) {
	QueryCtx *ctx = _QueryCtx_GetCreateCtx();
	ctx->gc = CommandCtx_GetGraphContext(cmd_ctx);
	ctx->query_data.query = CommandCtx_GetQuery(cmd_ctx);
	ctx->global_exec_ctx.bc = CommandCtx_GetBlockingClient(cmd_ctx);
	ctx->global_exec_ctx.redis_ctx = CommandCtx_GetRedisCtx(cmd_ctx);
	ctx->global_exec_ctx.command_name = CommandCtx_GetCommandName(cmd_ctx);
}

void QueryCtx_SetAST(AST *ast) {
	QueryCtx *ctx = _QueryCtx_GetCreateCtx();
	ctx->query_data.ast = ast;
}

void QueryCtx_SetGraphCtx(GraphContext *gc) {
	QueryCtx *ctx = _QueryCtx_GetCreateCtx();
	ctx->gc = gc;
}

void QueryCtx_SetResultSet(ResultSet *result_set) {
	QueryCtx *ctx = _QueryCtx_GetCreateCtx();
	ctx->internal_exec_ctx.result_set = result_set;
}

<<<<<<< HEAD
void QueryCtx_SetLastWriter(RT_OpBase *last_writer) {
	QueryCtx *ctx = _QueryCtx_GetCtx();
=======
void QueryCtx_SetParams(rax *params) {
	ASSERT(params != NULL);
	QueryCtx *ctx = _QueryCtx_GetCreateCtx();
	ctx->query_data.params = params;
}

void QueryCtx_SetLastWriter(OpBase *last_writer) {
	QueryCtx *ctx = _QueryCtx_GetCreateCtx();
>>>>>>> 3a9531d4
	ctx->internal_exec_ctx.last_writer = last_writer;
}

AST *QueryCtx_GetAST(void) {
	QueryCtx *ctx = _QueryCtx_GetCtx();
	ASSERT(ctx != NULL);
	return ctx->query_data.ast;
}

rax *QueryCtx_GetParams(void) {
	QueryCtx *ctx = _QueryCtx_GetCtx();
	ASSERT(ctx != NULL);
	return ctx->query_data.params;
}

GraphContext *QueryCtx_GetGraphCtx(void) {
	QueryCtx *ctx = _QueryCtx_GetCtx();
	ASSERT(ctx && ctx->gc);
	return ctx->gc;
}

Graph *QueryCtx_GetGraph(void) {
	GraphContext *gc = QueryCtx_GetGraphCtx();
	return gc->g;
}

RedisModuleCtx *QueryCtx_GetRedisModuleCtx(void) {
	QueryCtx *ctx = _QueryCtx_GetCtx();
	ASSERT(ctx != NULL);
	return ctx->global_exec_ctx.redis_ctx;
}

ResultSet *QueryCtx_GetResultSet(void) {
	QueryCtx *ctx = _QueryCtx_GetCtx();
	ASSERT(ctx != NULL);
	return ctx->internal_exec_ctx.result_set;
}

ResultSetStatistics *QueryCtx_GetResultSetStatistics(void) {
	ResultSetStatistics  *stats       =  NULL;
	ResultSet            *result_set  =  QueryCtx_GetResultSet();
	if(result_set) stats = &result_set->stats;
	return stats;
}

void QueryCtx_PrintQuery(void) {
	QueryCtx *ctx = _QueryCtx_GetCreateCtx();
	printf("%s\n", ctx->query_data.query);
}

static void _QueryCtx_ThreadSafeContextLock(QueryCtx *ctx) {
	if(ctx->global_exec_ctx.bc) RedisModule_ThreadSafeContextLock(ctx->global_exec_ctx.redis_ctx);
}

static void _QueryCtx_ThreadSafeContextUnlock(QueryCtx *ctx) {
	if(ctx->global_exec_ctx.bc) RedisModule_ThreadSafeContextUnlock(ctx->global_exec_ctx.redis_ctx);
}

bool QueryCtx_LockForCommit(void) {
	QueryCtx *ctx = _QueryCtx_GetCreateCtx();
	if(ctx->internal_exec_ctx.locked_for_commit) return true;
	// Lock GIL.
	RedisModuleCtx *redis_ctx = ctx->global_exec_ctx.redis_ctx;
	GraphContext *gc = ctx->gc;
	RedisModuleString *graphID = RedisModule_CreateString(redis_ctx, gc->graph_name,
														  strlen(gc->graph_name));
	_QueryCtx_ThreadSafeContextLock(ctx);
	// Open key and verify.
	RedisModuleKey *key = RedisModule_OpenKey(redis_ctx, graphID, REDISMODULE_WRITE);
	RedisModule_FreeString(redis_ctx, graphID);
	if(RedisModule_KeyType(key) == REDISMODULE_KEYTYPE_EMPTY) {
		ErrorCtx_SetError("Encountered an empty key when opened key %s", ctx->gc->graph_name);
		goto clean_up;
	}
	if(RedisModule_ModuleTypeGetType(key) != GraphContextRedisModuleType) {
		ErrorCtx_SetError("Encountered a non-graph value type when opened key %s", ctx->gc->graph_name);
		goto clean_up;

	}
	if(gc != RedisModule_ModuleTypeGetValue(key)) {
		ErrorCtx_SetError("Encountered different graph value when opened key %s", ctx->gc->graph_name);
		goto clean_up;
	}
	ctx->internal_exec_ctx.key = key;
	// Acquire graph write lock.
	Graph_AcquireWriteLock(gc->g);
	ctx->internal_exec_ctx.locked_for_commit = true;

	return true;

clean_up:
	// Free key handle.
	RedisModule_CloseKey(key);
	// Unlock GIL.
	_QueryCtx_ThreadSafeContextUnlock(ctx);
	// If there is a break point for runtime exception, raise it, otherwise return false.
	ErrorCtx_RaiseRuntimeException(NULL);
	return false;

}

static void _QueryCtx_UnlockCommit(QueryCtx *ctx) {
	GraphContext *gc = ctx->gc;
	RedisModuleCtx *redis_ctx = ctx->global_exec_ctx.redis_ctx;

	if(ResultSetStat_IndicateModification(ctx->internal_exec_ctx.result_set->stats)) {
		// Replicate only in case of changes.
		RedisModule_Replicate(redis_ctx, ctx->global_exec_ctx.command_name, "cc!", gc->graph_name,
							  ctx->query_data.query);
	}

	ctx->internal_exec_ctx.locked_for_commit = false;
	// Release graph R/W lock.
	Graph_ReleaseLock(gc->g);

	// Close Key.
	RedisModule_CloseKey(ctx->internal_exec_ctx.key);

	// Unlock GIL.
	_QueryCtx_ThreadSafeContextUnlock(ctx);
}

void QueryCtx_UnlockCommit(RT_OpBase *writer_op) {
	QueryCtx *ctx = _QueryCtx_GetCtx();
	if(!ctx) return;

	// check that the writer_op is entitled to release the lock.
	if(ctx->internal_exec_ctx.last_writer != writer_op) return;

	// already unlocked?
	if(!ctx->internal_exec_ctx.locked_for_commit) return;

	_QueryCtx_UnlockCommit(ctx);
}

void QueryCtx_ForceUnlockCommit() {
	QueryCtx *ctx = _QueryCtx_GetCtx();
	if(!ctx) return;

	// already unlocked?
	if(!ctx->internal_exec_ctx.locked_for_commit) return;

	RedisModuleCtx *redis_ctx = ctx->global_exec_ctx.redis_ctx;
	RedisModule_Log(redis_ctx, "warning",
					"RedisGraph used forced unlocking commit flow for the query %s",
					ctx->query_data.query);

	_QueryCtx_UnlockCommit(ctx);
}

double QueryCtx_GetExecutionTime(void) {
	QueryCtx *ctx = _QueryCtx_GetCtx();
	ASSERT(ctx != NULL);
	return simple_toc(ctx->internal_exec_ctx.timer) * 1000;
}

void QueryCtx_Free(void) {
	QueryCtx *ctx = _QueryCtx_GetCtx();
	ASSERT(ctx != NULL);

	if(ctx->query_data.params) {
		raxFreeWithCallback(ctx->query_data.params, _ParameterFreeCallback);
		ctx->query_data.params = NULL;
	}

	rm_free(ctx);
	// NULL-set the context for reuse the next time this thread receives a query
	QueryCtx_RemoveFromTLS();
}
<|MERGE_RESOLUTION|>--- conflicted
+++ resolved
@@ -83,10 +83,6 @@
 	ctx->internal_exec_ctx.result_set = result_set;
 }
 
-<<<<<<< HEAD
-void QueryCtx_SetLastWriter(RT_OpBase *last_writer) {
-	QueryCtx *ctx = _QueryCtx_GetCtx();
-=======
 void QueryCtx_SetParams(rax *params) {
 	ASSERT(params != NULL);
 	QueryCtx *ctx = _QueryCtx_GetCreateCtx();
@@ -95,7 +91,6 @@
 
 void QueryCtx_SetLastWriter(OpBase *last_writer) {
 	QueryCtx *ctx = _QueryCtx_GetCreateCtx();
->>>>>>> 3a9531d4
 	ctx->internal_exec_ctx.last_writer = last_writer;
 }
 
