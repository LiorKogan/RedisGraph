--- conflicted
+++ resolved
@@ -12,7 +12,8 @@
 // Forward declarations.
 static void _ResultSet_CompactReplyWithNode(RedisModuleCtx *ctx, GraphContext *gc, Node *n);
 static void _ResultSet_CompactReplyWithEdge(RedisModuleCtx *ctx, GraphContext *gc, Edge *e);
-static void _ResultSet_CompactReplyWithSIArray(RedisModuleCtx *ctx, GraphContext *gc, SIValue array);
+static void _ResultSet_CompactReplyWithSIArray(RedisModuleCtx *ctx, GraphContext *gc,
+											   SIValue array);
 static void _ResultSet_CompactReplyWithPath(RedisModuleCtx *ctx, GraphContext *gc, SIValue path);
 static void _ResultSet_CompactReplyWithMap(RedisModuleCtx *ctx, GraphContext *gc, SIValue v);
 static void _ResultSet_CompactReplyWithPoint(RedisModuleCtx *ctx, GraphContext *gc, SIValue v);
@@ -276,7 +277,7 @@
 }
 
 void ResultSet_EmitCompactRow(RedisModuleCtx *ctx, GraphContext *gc,
-		SIValue **row, uint numcols) {
+							  SIValue **row, uint numcols) {
 	// Prepare return array sized to the number of RETURN entities
 	RedisModule_ReplyWithArray(ctx, numcols);
 
@@ -303,12 +304,8 @@
 		// Second, emit the identifier string associated with the column
 		RedisModule_ReplyWithStringBuffer(ctx, columns[i], strlen(columns[i]));
 	}
-<<<<<<< HEAD
 }
 
 void ResultSet_ReplyWithCompactFooter(RedisModuleCtx *ctx, GraphContext *gc, SIValue map) {
 	_ResultSet_CompactReplyWithMap(ctx, gc, map);
 }
-=======
-}
->>>>>>> 4adaa35f
