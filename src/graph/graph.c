--- conflicted
+++ resolved
@@ -276,14 +276,10 @@
 
 	// If the graph belongs to one thread, we don't need to lock the mutex.
 	if(g->_writelocked) {
-<<<<<<< HEAD
-		if(require_resize) assert(GxB_Matrix_resize(m, dims, dims) == GrB_SUCCESS);
-=======
-		if((n_rows != dims) || (n_cols != dims)) {
+		if(require_resize) {
 			GrB_Info res = GxB_Matrix_resize(m, dims, dims);
 			ASSERT(res == GrB_SUCCESS);
 		}
->>>>>>> de0709e5
 
 		// Writer under write lock, no need to flush pending changes.
 		return;
@@ -295,33 +291,20 @@
 		// Lock the matrix.
 		RG_Matrix_Lock(rg_matrix);
 
-<<<<<<< HEAD
-	// If the matrix has pending operations or requires
-	// a resize, enter critical section.
-	if(pending || require_resize) {
-		// Double-check if resize is necessary.
+		// Recheck
 		GrB_Matrix_nrows(&n_rows, m);
 		GrB_Matrix_ncols(&n_cols, m);
 		dims = Graph_RequiredMatrixDim(g);
 		require_resize = ((n_rows < dims || n_cols < dims) ||
 						  (!allow_empty_space && (n_rows != dims || n_cols != dims)));
-		if(require_resize) assert(GxB_Matrix_resize(m, dims, dims) == GrB_SUCCESS);
-
-		// Flush changes to matrix.
-		_Graph_ApplyPending(m);
-=======
-		// Recheck
-		GrB_Matrix_nrows(&n_rows, m);
-		GrB_Matrix_ncols(&n_cols, m);
-		dims = Graph_RequiredMatrixDim(g);
-		if(n_rows == dims && n_cols == dims && !RG_Matrix_IsDirty(rg_matrix)) {
+		if(!require_resize && !RG_Matrix_IsDirty(rg_matrix)) {
 			goto cleanup;
 		}
 
 		bool pending;
 		GxB_Matrix_Pending(m, &pending);
 		// If the matrix has pending operations or requires a resize
-		if(pending || (n_rows != dims) || (n_cols != dims)) {
+		if(pending || require_resize) {
 			if((n_rows != dims) || (n_cols != dims)) {
 				GrB_Info res = GxB_Matrix_resize(m, dims, dims);
 				ASSERT(res == GrB_SUCCESS);
@@ -334,7 +317,6 @@
 cleanup:
 		// Unlock matrix mutex.
 		_RG_Matrix_Unlock(rg_matrix);
->>>>>>> de0709e5
 	}
 }
 
