/*
* Copyright 2018-2021 Redis Labs Ltd. and Contributors
*
* This file is available under the Redis Labs Source Available License Agreement
*/

#include "bulk_insert.h"
#include "RG.h"
#include "../util/arr.h"
#include "../util/rmalloc.h"
#include "../schema/schema.h"
#include "../datatypes/array.h"

// The first byte of each property in the binary stream
// is used to indicate the type of the subsequent SIValue
typedef enum {
	BI_NULL = 0,
	BI_BOOL = 1,
	BI_DOUBLE = 2,
	BI_STRING = 3,
	BI_LONG = 4,
	BI_ARRAY = 5,
} TYPE;

/* binary header format:
 * - entity name : null-terminated C string
 * - property count : 4-byte unsigned integer
 * [0..property_count] : null-terminated C string
 */

// read the label strings from a header, update schemas, and retrieve the label IDs
static int *_BulkInsert_ReadHeaderLabels(GraphContext *gc, SchemaType t,
										 const char *data, size_t *data_idx) {
	ASSERT(gc != NULL);
	ASSERT(data != NULL);
	ASSERT(data_idx != NULL);
	// first sequence is entity label
	const char *labels = data + *data_idx;
	int labels_len = strlen(labels);
	*data_idx += labels_len + 1;

	// Array of all label IDs
	int *label_ids = array_new(int, 1);
	// Stack variable to contain a single label
	char label[labels_len];

	while(true) {
		// Look for a colon delimiting another label
		char *found = strchr(labels, ':');
		if(found) {
			ASSERT(t == SCHEMA_NODE); // Only nodes can have multiple labels
			// This entity file describes multiple labels, copy the current one
			size_t len = found - labels;
			memcpy(label, labels, len);
			label[len] = '\0';
			// Update the labels pointer for the next seek
			labels += len + 1;
		} else {
			// Reached the last (or only) label; copy it
			size_t len = strlen(labels);
			memcpy(label, labels, len + 1);
		}

		// Try to retrieve the label's schema
		Schema *schema = GraphContext_GetSchema(gc, label, t);
		// Create the schema if it does not already exist
		if(schema == NULL) schema = GraphContext_AddSchema(gc, label, t);
		// Store the label ID
		label_ids = array_append(label_ids, schema->id);

		// Break if we've exhausted all labels
		if(!found) break;
	}

	return label_ids;
}

// read the property keys from a header
static Attribute_ID *_BulkInsert_ReadHeaderProperties(GraphContext *gc, SchemaType t,
													  const char *data, size_t *data_idx,
													  uint *prop_count) {
	ASSERT(gc != NULL);
	ASSERT(data != NULL);
	ASSERT(data_idx != NULL);
	ASSERT(prop_count != NULL);

	// next 4 bytes are property count
	*prop_count = *(uint *)&data[*data_idx];
	*data_idx += sizeof(unsigned int);

	if(*prop_count == 0) return NULL;
	Attribute_ID *prop_indices = rm_malloc(*prop_count * sizeof(Attribute_ID));

	// the rest of the line is [char *prop_key] * prop_count
	for(uint j = 0; j < *prop_count; j ++) {
		char *prop_key = (char *)data + *data_idx;
		*data_idx += strlen(prop_key) + 1;

		// add properties to schemas
		prop_indices[j] = GraphContext_FindOrAddAttribute(gc, prop_key);
	}

	return prop_indices;
}

// Read an SIValue from the data stream and update the index appropriately
static SIValue _BulkInsert_ReadProperty(const char *data, size_t *data_idx) {
	/* Binary property format:
	 * - property type : 1-byte integer corresponding to TYPE enum
	 * - Nothing if type is NULL
	 * - 1-byte true/false if type is boolean
	 * - 8-byte double if type is double
	 * - 8-byte integer if type is integer
	 * - Null-terminated C string if type is string
	 * - 8-byte array length followed by N values if type is array
	 */

	// possible property values
	bool       b;
	double     d;
	int64_t    i;
	int64_t    len;
	const char *s;

	SIValue v = SI_NullVal();
	TYPE t = data[*data_idx];
	*data_idx += 1;

	switch(t) {
		case BI_NULL:
			v = SI_NullVal();
			break;

		case BI_BOOL:
			b = data[*data_idx];
			*data_idx += 1;
			v = SI_BoolVal(b);
			break;

		case BI_DOUBLE:
			d = *(double *)&data[*data_idx];
			*data_idx += sizeof(double);
			v = SI_DoubleVal(d);
			break;

		case BI_LONG:
			i = *(int64_t *)&data[*data_idx];
			*data_idx += sizeof(int64_t);
			v = SI_LongVal(i);
			break;

		case BI_STRING:
			s = data + *data_idx;
			*data_idx += strlen(s) + 1;
			// The string itself will be cloned when added to the GraphEntity properties.
			v = SI_ConstStringVal((char *)s);
			break;

		case BI_ARRAY:
			// The first 8 bytes of a received array will be the array length.
			len = *(int64_t *)&data[*data_idx];
			*data_idx += sizeof(int64_t);
			v = SIArray_New(len);
			for(uint i = 0; i < len; i ++) {
				// Convert every element and add to array.
				SIArray_Append(&v, _BulkInsert_ReadProperty(data, data_idx));
			}
			break;

		default:
			ASSERT(false);
			break;
	}

	return v;
}

static int _BulkInsert_ProcessFile(GraphContext *gc, const char *data,
								   size_t data_len, SchemaType type) {

	uint prop_count;
	size_t data_idx = 0;

	// read the CSV file header labels and update all schemas
	int *label_ids = _BulkInsert_ReadHeaderLabels(gc, type, data, &data_idx);
	uint label_count = array_len(label_ids);
	// read the CSV header properties and collect their indices
	Attribute_ID *prop_indices = _BulkInsert_ReadHeaderProperties(gc, type, data,
																  &data_idx, &prop_count);

	while(data_idx < data_len) {
		Node n;
		Edge e;
		GraphEntity *ge;
		if(type == SCHEMA_NODE) {
			Graph_CreateNode(gc->g, &n, label_ids, label_count);
			ge = (GraphEntity *)&n;
		} else if(type == SCHEMA_EDGE) {
			// next 8 bytes are source ID
			NodeID src = *(NodeID *)&data[data_idx];
			data_idx += sizeof(NodeID);
			// next 8 bytes are destination ID
			NodeID dest = *(NodeID *)&data[data_idx];
			data_idx += sizeof(NodeID);

<<<<<<< HEAD
			Graph_ConnectNodes(gc->g, src, dest, label_ids[0], &e);
=======
			Graph_CreateEdge(gc->g, src, dest, label_id, &e);
>>>>>>> a51c13d0
			ge = (GraphEntity *)&e;
		} else {
			ASSERT(false);
		}

		// process entity attributes
		for(uint i = 0; i < prop_count; i++) {
			SIValue value = _BulkInsert_ReadProperty(data, &data_idx);
			// skip invalid attribute values
			if(!(SI_TYPE(value) & SI_VALID_PROPERTY_VALUE)) continue;
			GraphEntity_AddProperty(ge, prop_indices[i], value);
		}
	}

	array_free(label_ids);
	if(prop_indices) rm_free(prop_indices);
	return BULK_OK;
}

static int _BulkInsert_ProcessTokens(GraphContext *gc, int token_count,
									 RedisModuleString **argv, SchemaType type) {
	for(int i = 0; i < token_count; i ++) {
		size_t len;
		// retrieve a pointer to the next binary stream and record its length
		const char *data = RedisModule_StringPtrLen(argv[i], &len);
		int rc = _BulkInsert_ProcessFile(gc, data, len, type);
		UNUSED(rc);
		ASSERT(rc == BULK_OK);
	}

	return BULK_OK;
}

int BulkInsert(RedisModuleCtx *ctx, GraphContext *gc, RedisModuleString **argv,
			   int argc, uint node_count, uint edge_count) {

	ASSERT(gc   != NULL);
	ASSERT(ctx  != NULL);
	ASSERT(argv != NULL);

	if(argc < 2) {
		RedisModule_ReplyWithError(ctx, "Bulk insert format error, \
				failed to parse bulk insert sections.");
		return BULK_FAIL;
	}

	Graph *g = gc->g;
	int res = BULK_OK;

	// lock graph under write lock
	// allocate space for new nodes and edges
	// set graph sync policy to resize only
	Graph_SetMatrixPolicy(g, RESIZE_TO_CAPACITY);
	Graph_AcquireWriteLock(g);
	Graph_AllocateNodes(g, node_count);
	Graph_AllocateEdges(g, edge_count);

	// read the number of node tokens
	long long node_token_count;
	long long relation_token_count;

	if(RedisModule_StringToLongLong(*argv++, &node_token_count)  != REDISMODULE_OK) {
		RedisModule_ReplyWithError(ctx, "Error parsing number of node \
				descriptor tokens.");
		res = BULK_FAIL;
		goto cleanup;
	}

	// read the number of relation tokens
	if(RedisModule_StringToLongLong(*argv++, &relation_token_count)  != REDISMODULE_OK) {
		RedisModule_ReplyWithError(ctx, "Error parsing number of relation \
				descriptor tokens.");
		res = BULK_FAIL;
		goto cleanup;
	}

	argc -= 2;

	if(node_token_count > 0) {
		ASSERT(argc >= node_token_count);
		// process all node files
		if(_BulkInsert_ProcessTokens(gc, node_token_count, argv,
									 SCHEMA_NODE) != BULK_OK) {
			res = BULK_FAIL;
			goto cleanup;
		}
		argv += node_token_count;
		argc -= node_token_count;
	}

	if(relation_token_count > 0) {
		ASSERT(argc >= relation_token_count);
		// Process all relationship files
		if(_BulkInsert_ProcessTokens(gc, relation_token_count, argv,
									 SCHEMA_EDGE) != BULK_OK) {
			res = BULK_FAIL;
			goto cleanup;
		}
		argv += relation_token_count;
		argc -= relation_token_count;
	}

	ASSERT(argc == 0);

cleanup:
	// reset graph sync policy
	Graph_SetMatrixPolicy(g, SYNC_AND_MINIMIZE_SPACE);
	Graph_ReleaseLock(g);
	return res;
}
<|MERGE_RESOLUTION|>--- conflicted
+++ resolved
@@ -66,7 +66,7 @@
 		// Create the schema if it does not already exist
 		if(schema == NULL) schema = GraphContext_AddSchema(gc, label, t);
 		// Store the label ID
-		label_ids = array_append(label_ids, schema->id);
+		array_append(label_ids, schema->id);
 
 		// Break if we've exhausted all labels
 		if(!found) break;
@@ -203,11 +203,7 @@
 			NodeID dest = *(NodeID *)&data[data_idx];
 			data_idx += sizeof(NodeID);
 
-<<<<<<< HEAD
-			Graph_ConnectNodes(gc->g, src, dest, label_ids[0], &e);
-=======
-			Graph_CreateEdge(gc->g, src, dest, label_id, &e);
->>>>>>> a51c13d0
+			Graph_CreateEdge(gc->g, src, dest, label_ids[0], &e);
 			ge = (GraphEntity *)&e;
 		} else {
 			ASSERT(false);
