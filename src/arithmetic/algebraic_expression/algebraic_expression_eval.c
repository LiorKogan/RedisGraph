/*
* Copyright 2018-2020 Redis Labs Ltd. and Contributors
*
* This file is available under the Redis Labs Source Available License Agreement
*/

#include "utils.h"
#include "../../query_ctx.h"
#include "../algebraic_expression.h"

// forward declarations
RG_Matrix _AlgebraicExpression_Eval
(
	const AlgebraicExpression *exp,
	RG_Matrix res
);

<<<<<<< HEAD
	if(left->type == AL_OPERATION) {
		ASSERT(left->operation.op == AL_EXP_TRANSPOSE);
		ASSERT(AlgebraicExpression_ChildCount(left) == 1);
		if(desc == GrB_NULL) GrB_Descriptor_new(&desc);
		GrB_Descriptor_set(desc, GrB_INP0, GrB_TRAN);
		left = CHILD_AT(left, 0);
	}
	A = left->operand.matrix;

	if(right->type == AL_OPERATION) {
		ASSERT(right->operation.op == AL_EXP_TRANSPOSE);
		ASSERT(AlgebraicExpression_ChildCount(right) == 1);
		if(desc == GrB_NULL) GrB_Descriptor_new(&desc);
		GrB_Descriptor_set(desc, GrB_INP1, GrB_TRAN);
		right = CHILD_AT(right, 0);
	}
	B = right->operand.matrix;

	if(B == IDENTITY_MATRIX) {
		// Reset descriptor, as the identity matrix does not need to be transposed.
		if(desc != GrB_NULL) GrB_Descriptor_set(desc, GrB_INP1, GxB_DEFAULT);
		// B is the identity matrix, Perform A * I.
		info = GrB_Matrix_apply(res, GrB_NULL, GrB_NULL, GrB_IDENTITY_BOOL, A, desc);
		ASSERT(info == GrB_SUCCESS);
	} else {
		// Perform multiplication.
		info = GrB_mxm(res, GrB_NULL, GrB_NULL, GxB_ANY_PAIR_BOOL, A, B, desc);
		ASSERT(info == GrB_SUCCESS);
	}

	GrB_wait(&res);

	// Reset descriptor if non-null.
	if(desc != GrB_NULL) GrB_Descriptor_set(desc, GrB_INP0, GxB_DEFAULT);

	uint child_count = AlgebraicExpression_ChildCount(exp);
	for(uint i = 2; i < child_count; i++) {
		// Reset descriptor if non-null.
		if(desc != GrB_NULL) GrB_Descriptor_set(desc, GrB_INP1, GxB_DEFAULT);

		right = CHILD_AT(exp, i);
		if(right->type == AL_OPERATION) {
			ASSERT(right->operation.op == AL_EXP_TRANSPOSE);
			ASSERT(AlgebraicExpression_ChildCount(right) == 1);
			if(desc == GrB_NULL) GrB_Descriptor_new(&desc);
			GrB_Descriptor_set(desc, GrB_INP1, GrB_TRAN);
			right = CHILD_AT(right, 0);
		}
		B = right->operand.matrix;

		if(B != IDENTITY_MATRIX) {
			// Perform multiplication.
			info = GrB_mxm(res, GrB_NULL, GrB_NULL, GxB_ANY_PAIR_BOOL, res, B, desc);
			ASSERT(info == GrB_SUCCESS);
		}
		GrB_Matrix_nvals(&nvals, res);
		if(nvals == 0) break;
	}

	if(desc != GrB_NULL) GrB_free(&desc);
=======
RG_Matrix _Eval_Mul
(
	const AlgebraicExpression *exp,
	RG_Matrix res
);
>>>>>>> a51c13d0

RG_Matrix _Eval_Add
(
	const AlgebraicExpression *exp,
	RG_Matrix res
);

RG_Matrix _AlgebraicExpression_Eval
(
	const AlgebraicExpression *exp,
	RG_Matrix res
) {
	ASSERT(exp);

	// perform operation
	switch(exp->type) {
	case AL_OPERATION:
		switch(exp->operation.op) {
		case AL_EXP_MUL:
			res = _Eval_Mul(exp, res);
			break;

		case AL_EXP_ADD:
			res = _Eval_Add(exp, res);
			break;

		case AL_EXP_TRANSPOSE:
			ASSERT("transpose should have been applied prior to evaluation");
			break;

		default:
			ASSERT("Unknown algebraic expression operation" && false);
		}
		break;
	case AL_OPERAND:
		res = exp->operand.matrix;
		break;
	default:
		ASSERT("Unknown algebraic expression node type" && false);
	}

	return res;
}

RG_Matrix AlgebraicExpression_Eval
(
	const AlgebraicExpression *exp,
	RG_Matrix res
) {
	ASSERT(exp != NULL);
	return _AlgebraicExpression_Eval(exp, res);
}
<|MERGE_RESOLUTION|>--- conflicted
+++ resolved
@@ -15,74 +15,11 @@
 	RG_Matrix res
 );
 
-<<<<<<< HEAD
-	if(left->type == AL_OPERATION) {
-		ASSERT(left->operation.op == AL_EXP_TRANSPOSE);
-		ASSERT(AlgebraicExpression_ChildCount(left) == 1);
-		if(desc == GrB_NULL) GrB_Descriptor_new(&desc);
-		GrB_Descriptor_set(desc, GrB_INP0, GrB_TRAN);
-		left = CHILD_AT(left, 0);
-	}
-	A = left->operand.matrix;
-
-	if(right->type == AL_OPERATION) {
-		ASSERT(right->operation.op == AL_EXP_TRANSPOSE);
-		ASSERT(AlgebraicExpression_ChildCount(right) == 1);
-		if(desc == GrB_NULL) GrB_Descriptor_new(&desc);
-		GrB_Descriptor_set(desc, GrB_INP1, GrB_TRAN);
-		right = CHILD_AT(right, 0);
-	}
-	B = right->operand.matrix;
-
-	if(B == IDENTITY_MATRIX) {
-		// Reset descriptor, as the identity matrix does not need to be transposed.
-		if(desc != GrB_NULL) GrB_Descriptor_set(desc, GrB_INP1, GxB_DEFAULT);
-		// B is the identity matrix, Perform A * I.
-		info = GrB_Matrix_apply(res, GrB_NULL, GrB_NULL, GrB_IDENTITY_BOOL, A, desc);
-		ASSERT(info == GrB_SUCCESS);
-	} else {
-		// Perform multiplication.
-		info = GrB_mxm(res, GrB_NULL, GrB_NULL, GxB_ANY_PAIR_BOOL, A, B, desc);
-		ASSERT(info == GrB_SUCCESS);
-	}
-
-	GrB_wait(&res);
-
-	// Reset descriptor if non-null.
-	if(desc != GrB_NULL) GrB_Descriptor_set(desc, GrB_INP0, GxB_DEFAULT);
-
-	uint child_count = AlgebraicExpression_ChildCount(exp);
-	for(uint i = 2; i < child_count; i++) {
-		// Reset descriptor if non-null.
-		if(desc != GrB_NULL) GrB_Descriptor_set(desc, GrB_INP1, GxB_DEFAULT);
-
-		right = CHILD_AT(exp, i);
-		if(right->type == AL_OPERATION) {
-			ASSERT(right->operation.op == AL_EXP_TRANSPOSE);
-			ASSERT(AlgebraicExpression_ChildCount(right) == 1);
-			if(desc == GrB_NULL) GrB_Descriptor_new(&desc);
-			GrB_Descriptor_set(desc, GrB_INP1, GrB_TRAN);
-			right = CHILD_AT(right, 0);
-		}
-		B = right->operand.matrix;
-
-		if(B != IDENTITY_MATRIX) {
-			// Perform multiplication.
-			info = GrB_mxm(res, GrB_NULL, GrB_NULL, GxB_ANY_PAIR_BOOL, res, B, desc);
-			ASSERT(info == GrB_SUCCESS);
-		}
-		GrB_Matrix_nvals(&nvals, res);
-		if(nvals == 0) break;
-	}
-
-	if(desc != GrB_NULL) GrB_free(&desc);
-=======
 RG_Matrix _Eval_Mul
 (
 	const AlgebraicExpression *exp,
 	RG_Matrix res
 );
->>>>>>> a51c13d0
 
 RG_Matrix _Eval_Add
 (
