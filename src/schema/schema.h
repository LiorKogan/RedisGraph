--- conflicted
+++ resolved
@@ -36,19 +36,11 @@
 	const char *name
 );
 
-<<<<<<< HEAD
-// return schema ID
-int Schema_ID
-(
-	const Schema *s
-);
-=======
 /* Return the given schema's name. */
  const char *Schema_GetName(const Schema *s);
 
  /* Return the given schema's ID. */
  int Schema_GetID(const Schema *s);
->>>>>>> 02fb1b7a
 
 const char *Schema_GetName
 (
