--- conflicted
+++ resolved
@@ -293,10 +293,6 @@
 
 		e.srcNodeID = src;
 		e.destNodeID = dest;
-<<<<<<< HEAD
-		RG_Matrix_extractElement_UINT64(&edgeID, M, e.srcNodeID, e.destNodeID);
-=======
->>>>>>> 129548c5
 		if(SINGLE_EDGE(edgeID)) {
 			Graph_GetEdge(gc->g, edgeID, &e);
 			_RdbSaveEdge(rdb, gc->g, &e, r);
