/*
* Copyright 2018-2020 Redis Labs Ltd. and Contributors
*
* This file is available under the Redis Labs Source Available License Agreement
*/

#include "graph_extensions.h"
#include "../RG.h"
#include "../util/datablock/oo_datablock.h"

// Functions declerations - implemented in graph.c
void Graph_FormConnection(Graph *g, NodeID src, NodeID dest, EdgeID edge_id, int r);

inline void Serializer_Graph_MarkEdgeDeleted(Graph *g, EdgeID id) {
	DataBlock_MarkAsDeletedOutOfOrder(g->edges, id);
}

inline void Serializer_Graph_MarkNodeDeleted(Graph *g, NodeID id) {
	DataBlock_MarkAsDeletedOutOfOrder(g->nodes, id);
}

void Serializer_Graph_SetNode(Graph *g, NodeID id, LabelID *labels, uint label_count, Node *n) {
	ASSERT(g);

	Entity *en = DataBlock_AllocateItemOutOfOrder(g->nodes, id);
	en->prop_count = 0;
	en->properties = NULL;
	n->id = id;
	n->entity = en;

	for(uint i = 0; i < label_count; i ++) {
		LabelID label = labels[i];
		// Set label matrix at position [id, id]
		RG_Matrix M   =  Graph_GetLabelMatrix(g, label);
		GrB_Matrix m  =  RG_MATRIX_M(M);
		GrB_Matrix_setElement_BOOL(m, true, id, id);
	}
}

<<<<<<< HEAD
void Serializer_Graph_SetNodeLabels(Graph *g) {
	ASSERT(g);

	GrB_Vector v;
	int node_count          = Graph_RequiredMatrixDim(g);
	int label_count         = Graph_LabelTypeCount(g);
	RG_Matrix node_labels   = Graph_GetNodeLabelMatrix(g);
	GrB_Matrix node_labels_m = RG_MATRIX_M(node_labels);

	GrB_Vector_new(&v, GrB_BOOL, node_count);

	for (int i = 0; i < label_count; i++)
	{
		RG_Matrix  M  =  Graph_GetLabelMatrix(g, i);
		GrB_Matrix m  =  RG_MATRIX_M(M);

		GxB_Vector_diag(v, m, 0, NULL);

		GxB_Col_subassign(node_labels_m, NULL, NULL, v, GrB_ALL, 0, i, NULL);
	}

	GrB_Vector_free(&v);
}

// optimized version of Graph_FormConnection 
=======
// optimized version of Graph_FormConnection
>>>>>>> 2c80051f
// used only when matrix not contains multi edge values
static void _OptimizedSingleEdgeFormConnection
(
	Graph *g,
	NodeID src,
	NodeID dest,
	EdgeID edge_id,
	int r
) {
	GrB_Info info;
	RG_Matrix  M      =  Graph_GetRelationMatrix(g, r, false);
	RG_Matrix  adj    =  Graph_GetAdjacencyMatrix(g, false);
	GrB_Matrix m      =  RG_MATRIX_M(M);
	GrB_Matrix tm     =  RG_MATRIX_TM(M);
	GrB_Matrix adj_m  =  RG_MATRIX_M(adj);
	GrB_Matrix adj_tm =  RG_MATRIX_TM(adj);

	UNUSED(info);

	// rows represent source nodes, columns represent destination nodes

	//--------------------------------------------------------------------------
	// update adjacency matrix
	//--------------------------------------------------------------------------

	info = GrB_Matrix_setElement_BOOL(adj_m, true, src, dest);
	ASSERT(info == GrB_SUCCESS);
	info = GrB_Matrix_setElement_BOOL(adj_tm, true, dest, src);
	ASSERT(info == GrB_SUCCESS);

	//--------------------------------------------------------------------------
	// update relationship matrix
	//--------------------------------------------------------------------------

	info = GrB_Matrix_setElement_UINT64(m, edge_id, src, dest);
	ASSERT(info == GrB_SUCCESS);
	info = GrB_Matrix_setElement_UINT64(tm, edge_id, dest, src);
	ASSERT(info == GrB_SUCCESS);

	// an edge of type r has just been created, update statistics
	// TODO: stats->edge_count[relation_idx] += nvals;
	GraphStatistics_IncEdgeCount(&g->stats, r, 1);
}

// Set a given edge in the graph - Used for deserialization of graph.
void Serializer_Graph_SetEdge
(
	Graph *g,
	bool multi_edge,
	EdgeID edge_id,
	NodeID src,
	NodeID dest,
	int r,
	Edge *e
) {
	GrB_Info info;

	Entity *en = DataBlock_AllocateItemOutOfOrder(g->edges, edge_id);
	en->prop_count = 0;
	en->properties = NULL;
	e->id = edge_id;
	e->entity = en;
	e->relationID = r;
	e->srcNodeID = src;
	e->destNodeID = dest;

	if(multi_edge) {
		Graph_FormConnection(g, src, dest, edge_id, r);
	} else {
		_OptimizedSingleEdgeFormConnection(g, src, dest, edge_id, r);
	}
}

// Returns the graph deleted nodes list.
uint64_t *Serializer_Graph_GetDeletedNodesList(Graph *g) {
	return g->nodes->deletedIdx;
}

// Returns the graph deleted nodes list.
uint64_t *Serializer_Graph_GetDeletedEdgesList(Graph *g) {
	return g->edges->deletedIdx;
}
<|MERGE_RESOLUTION|>--- conflicted
+++ resolved
@@ -37,7 +37,6 @@
 	}
 }
 
-<<<<<<< HEAD
 void Serializer_Graph_SetNodeLabels(Graph *g) {
 	ASSERT(g);
 
@@ -49,8 +48,7 @@
 
 	GrB_Vector_new(&v, GrB_BOOL, node_count);
 
-	for (int i = 0; i < label_count; i++)
-	{
+	for(int i = 0; i < label_count; i++) {
 		RG_Matrix  M  =  Graph_GetLabelMatrix(g, i);
 		GrB_Matrix m  =  RG_MATRIX_M(M);
 
@@ -62,10 +60,7 @@
 	GrB_Vector_free(&v);
 }
 
-// optimized version of Graph_FormConnection 
-=======
 // optimized version of Graph_FormConnection
->>>>>>> 2c80051f
 // used only when matrix not contains multi edge values
 static void _OptimizedSingleEdgeFormConnection
 (
