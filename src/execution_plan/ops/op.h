/*
* Copyright 2018-2020 Redis Labs Ltd. and Contributors
*
* This file is available under the Redis Labs Source Available License Agreement
*/

#pragma once

#include "../record.h"
#include "../../util/arr.h"
#include "../../redismodule.h"
#include "../../schema/schema.h"
#include "../../graph/query_graph.h"
#include "../../graph/entities/node.h"
#include "../../graph/entities/edge.h"

#define OP_REQUIRE_NEW_DATA(opRes) (opRes & (OP_DEPLETED | OP_REFRESH)) > 0

typedef enum {
	OPType_ALL_NODE_SCAN,
	OPType_NODE_BY_LABEL_SCAN,
	OPType_INDEX_SCAN,
	OPType_NODE_BY_ID_SEEK,
	OpType_NODE_BY_LABEL_AND_ID_SCAN,
	OPType_EXPAND_INTO,
	OPType_CONDITIONAL_TRAVERSE,
	OPType_CONDITIONAL_VAR_LEN_TRAVERSE,
	OPType_CONDITIONAL_VAR_LEN_TRAVERSE_EXPAND_INTO,
	OPType_RESULTS,
	OPType_PROJECT,
	OPType_AGGREGATE,
	OPType_SORT,
	OPType_SKIP,
	OPType_LIMIT,
	OPType_DISTINCT,
	OPType_MERGE,
	OPType_MERGE_CREATE,
	OPType_FILTER,
	OPType_CREATE,
	OPType_UPDATE,
	OPType_DELETE,
	OPType_UNWIND,
	OPType_PROC_CALL,
	OPType_ARGUMENT,
	OPType_CARTESIAN_PRODUCT,
	OPType_VALUE_HASH_JOIN,
	OPType_APPLY,
	OPType_JOIN,
	OPType_SEMI_APPLY,
	OpType_ANTI_SEMI_APPLY,
	OPType_OR_APPLY_MULTIPLEXER,
	OPType_AND_APPLY_MULTIPLEXER,
<<<<<<< HEAD
=======
	OPType_OPTIONAL,
>>>>>>> 0cf50df8
} OPType;

typedef enum {
	OP_DEPLETED = 1,
	OP_REFRESH = 2,
	OP_OK = 4,
	OP_ERR = 8,
} OpResult;

// Macro for checking whether an operation is an Apply variant.
#define OP_IS_APPLY(op) ((op)->type == OPType_OR_APPLY_MULTIPLEXER || (op)->type == OPType_AND_APPLY_MULTIPLEXER || (op)->type == OPType_SEMI_APPLY || (op)->type == OpType_ANTI_SEMI_APPLY)

#define PROJECT_OP_COUNT 2
static const OPType PROJECT_OPS[] = {OPType_PROJECT, OPType_AGGREGATE};

#define TRAVERSE_OP_COUNT 2
static const OPType TRAVERSE_OPS[] = {OPType_CONDITIONAL_TRAVERSE, OPType_CONDITIONAL_VAR_LEN_TRAVERSE};

#define SCAN_OP_COUNT 5
static const OPType SCAN_OPS[] = {OPType_ALL_NODE_SCAN, OPType_NODE_BY_LABEL_SCAN, OPType_INDEX_SCAN, OPType_NODE_BY_ID_SEEK, OpType_NODE_BY_LABEL_AND_ID_SCAN};

struct OpBase;
struct ExecutionPlan;

typedef void (*fpFree)(struct OpBase *);
typedef OpResult(*fpInit)(struct OpBase *);
typedef Record(*fpConsume)(struct OpBase *);
typedef OpResult(*fpReset)(struct OpBase *);
typedef int (*fpToString)(const struct OpBase *, char *, uint);
typedef struct OpBase *(*fpClone)(const struct ExecutionPlan *, const struct OpBase *);

// Execution plan operation statistics.
typedef struct {
	int profileRecordCount;     // Number of records generated.
	double profileExecTime;     // Operation total execution time in ms.
}  OpStats;

struct OpBase {
	OPType type;                // Type of operation.
	fpInit init;                // Called once before execution.
	fpFree free;                // Free operation.
	fpReset reset;              // Reset operation state.
	fpClone clone;              // Operation clone.
	fpConsume consume;          // Produce next record.
	fpConsume profile;          // Profiled version of consume.
	fpToString toString;        // Operation string representation.
	const char *name;           // Operation name.
	int childCount;             // Number of children.
	bool op_initialized;        // True if the operation has already been initialized.
	struct OpBase **children;   // Child operations.
	const char **modifies;      // List of entities this op modifies.
	OpStats *stats;             // Profiling statistics.
	struct OpBase *parent;      // Parent operations.
	const struct ExecutionPlan *plan; // ExecutionPlan this operation is part of.
	bool writer;             // Indicates this is a writer operation.
};
typedef struct OpBase OpBase;

// Initialize op.
void OpBase_Init(OpBase *op, OPType type, const char *name, fpInit init, fpConsume consume,
				 fpReset reset, fpToString toString, fpClone, fpFree free, bool writer,
				 const struct ExecutionPlan *plan);
void OpBase_Free(OpBase *op);       // Free op.
Record OpBase_Consume(OpBase *op);  // Consume op.
Record OpBase_Profile(OpBase *op);  // Profile op.

int OpBase_ToString(const OpBase *op, char *buff, uint buff_len);

OpBase *OpBase_Clone(const struct ExecutionPlan *plan, const OpBase *op);

/* Mark alias as being modified by operation.
 * Returns the ID associated with alias. */
int OpBase_Modifies(OpBase *op, const char *alias);

/* Adds an alias to an existing modifier, such that record[modifier] = record[alias]. */
int OpBase_AliasModifier(OpBase *op, const char *modifier, const char *alias);

/* Returns true if op is aware of alias.
 * an operation is aware of all aliases it modifies and all aliases
 * modified by prior operation within its segment. */
bool OpBase_Aware(OpBase *op, const char *alias, int *idx);

void OpBase_PropagateFree(OpBase *op); // Sends free request to each operation up the chain.
void OpBase_PropagateReset(OpBase *op); // Sends reset request to each operation up the chain.

// Indicates if the operation is a writer operation.
bool OpBase_IsWriter(OpBase *op);

// Update operation consume function.
void OpBase_UpdateConsume(OpBase *op, fpConsume consume);

// Creates a new record that will be populated during execution.
Record OpBase_CreateRecord(const OpBase *op);

// Clones given record.
Record OpBase_CloneRecord(Record r);

// Release record.
void OpBase_DeleteRecord(Record r);
<|MERGE_RESOLUTION|>--- conflicted
+++ resolved
@@ -50,10 +50,7 @@
 	OpType_ANTI_SEMI_APPLY,
 	OPType_OR_APPLY_MULTIPLEXER,
 	OPType_AND_APPLY_MULTIPLEXER,
-<<<<<<< HEAD
-=======
 	OPType_OPTIONAL,
->>>>>>> 0cf50df8
 } OPType;
 
 typedef enum {
