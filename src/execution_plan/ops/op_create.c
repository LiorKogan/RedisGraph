/*
* Copyright 2018-2020 Redis Labs Ltd. and Contributors
*
* This file is available under the Redis Labs Source Available License Agreement
*/

#include "op_create.h"
#include "RG.h"
#include "../../errors.h"
#include "../../util/arr.h"
#include "../../query_ctx.h"

/* Forward declarations. */
static Record CreateConsume(OpBase *opBase);
static OpBase *CreateClone(const ExecutionPlan *plan, const OpBase *opBase);
static void CreateFree(OpBase *opBase);

OpBase *NewCreateOp(const ExecutionPlan *plan, NodeCreateCtx *nodes, EdgeCreateCtx *edges) {
	OpCreate *op = rm_calloc(1, sizeof(OpCreate));
	op->records = NULL;
	op->pending = NewPendingCreationsContainer(nodes, edges); // Prepare all creation variables.
	// Set our Op operations
	OpBase_Init((OpBase *)op, OPType_CREATE, "Create", NULL, CreateConsume,
				NULL, NULL, CreateClone, CreateFree, true, plan);

	uint node_blueprint_count = array_len(nodes);
	uint edge_blueprint_count = array_len(edges);

	// Construct the array of IDs this operation modifies
	for(uint i = 0; i < node_blueprint_count; i ++) {
		NodeCreateCtx *n = nodes + i;
		n->node_idx = OpBase_Modifies((OpBase *)op, n->alias);
	}
	for(uint i = 0; i < edge_blueprint_count; i ++) {
		EdgeCreateCtx *e = edges + i;
		e->edge_idx = OpBase_Modifies((OpBase *)op, e->alias);
		bool aware;
		UNUSED(aware);
		aware = OpBase_Aware((OpBase *)op, e->src, &e->src_idx);
		ASSERT(aware == true);
		aware = OpBase_Aware((OpBase *)op, e->dest, &e->dest_idx);
		ASSERT(aware == true);
	}

	return (OpBase *)op;
}

// Prepare to create all nodes for the current Record.
static void _CreateNodes(OpCreate *op, Record r) {
	uint nodes_to_create_count = array_len(op->pending.nodes_to_create);
	for(uint i = 0; i < nodes_to_create_count; i++) {
		// get specified node to create
		NodeCreateCtx *n = op->pending.nodes_to_create + i;

		// create a new node
		Node newNode = GE_NEW_NODE();

		// add new node to Record and save a reference to it
		Node *node_ref = Record_AddNode(r, op->pending.nodes_to_create[i].node_idx, newNode);

		// convert query-level properties
		PendingProperties *converted_properties = NULL;
		PropertyMap *map = op->pending.nodes_to_create[i].properties;
		if(map) converted_properties = ConvertPropertyMap(r, map, false);

		// save node for later insertion
		array_append(op->pending.created_nodes, node_ref);

		// save properties to insert with node
<<<<<<< HEAD
		op->pending.node_properties = array_append(op->pending.node_properties, converted_properties);

		// save labels to assigned to node
		op->pending.node_labels = array_append(op->pending.node_labels, n->labelsId);
=======
		array_append(op->pending.node_properties, converted_properties);
>>>>>>> a51c13d0
	}
}

// Prepare to create all edges for the current Record.
static void _CreateEdges(OpCreate *op, Record r) {
	uint edges_to_create_count = array_len(op->pending.edges_to_create);
	for(uint i = 0; i < edges_to_create_count; i++) {
		// get specified edge to create
		EdgeCreateCtx *e = op->pending.edges_to_create + i;

		// retrieve source and dest nodes
		Node *src_node = Record_GetNode(r, e->src_idx);
		Node *dest_node = Record_GetNode(r, e->dest_idx);
		// verify that the endpoints of the new edge resolved properly; fail otherwise
		if(!src_node || !dest_node) {
			ErrorCtx_RaiseRuntimeException("Failed to create relationship; endpoint was not found.");
		}

		// create the actual edge
		Edge newEdge = {0};
		newEdge.relationship = e->relation;
		Edge_SetSrcNode(&newEdge, src_node);
		Edge_SetDestNode(&newEdge, dest_node);
		Edge *edge_ref = Record_AddEdge(r, e->edge_idx, newEdge);

		// convert query-level properties
		PropertyMap *map = op->pending.edges_to_create[i].properties;
		PendingProperties *converted_properties = NULL;
		if(map) converted_properties = ConvertPropertyMap(r, map, false);

		// save edge for later insertion
		array_append(op->pending.created_edges, edge_ref);

		// save properties to insert with node
		array_append(op->pending.edge_properties, converted_properties);
	}
}

// Return mode, emit a populated Record.
static Record _handoff(OpCreate *op) {
	Record r = NULL;
	if(array_len(op->records)) r = array_pop(op->records);
	return r;
}

static Record CreateConsume(OpBase *opBase) {
	OpCreate *op = (OpCreate *)opBase;
	Record r;

	// Return mode, all data was consumed.
	if(op->records) return _handoff(op);

	// Consume mode.
	op->records = array_new(Record, 32);

	OpBase *child = NULL;
	if(!op->op.childCount) {
		// No child operation to call.
		r = OpBase_CreateRecord(opBase);
		/* Create entities. */
		_CreateNodes(op, r);
		_CreateEdges(op, r);

		// Save record for later use.
		array_append(op->records, r);
	} else {
		// Pull data until child is depleted.
		child = op->op.children[0];
		while((r = OpBase_Consume(child))) {
			/* Persist scalars from previous ops before storing the record,
			 * as those ops will be freed before the records are handed off. */
			Record_PersistScalars(r);

			// create entities
			_CreateNodes(op, r);
			_CreateEdges(op, r);

			// save record for later use
			array_append(op->records, r);
		}
	}

	/* Done reading, we're not going to call consume any longer
	 * there might be operations e.g. index scan that need to free
	 * index R/W lock, as such free all execution plan operation up the chain. */
	if(child) OpBase_PropagateFree(child);

	// Create entities.
	CommitNewEntities(opBase, &op->pending);

	// Return record.
	return _handoff(op);
}

static OpBase *CreateClone(const ExecutionPlan *plan, const OpBase *opBase) {
	ASSERT(opBase->type == OPType_CREATE);
	OpCreate *op = (OpCreate *)opBase;
	NodeCreateCtx *nodes;
	EdgeCreateCtx *edges;
	array_clone_with_cb(nodes, op->pending.nodes_to_create, NodeCreateCtx_Clone);
	array_clone_with_cb(edges, op->pending.edges_to_create, EdgeCreateCtx_Clone);
	return NewCreateOp(plan, nodes, edges);
}

static void CreateFree(OpBase *ctx) {
	OpCreate *op = (OpCreate *)ctx;

	if(op->records) {
		uint rec_count = array_len(op->records);
		for(uint i = 0; i < rec_count; i++) OpBase_DeleteRecord(op->records[i]);
		array_free(op->records);
		op->records = NULL;
	}

	PendingCreationsFree(&op->pending);
}
<|MERGE_RESOLUTION|>--- conflicted
+++ resolved
@@ -67,14 +67,10 @@
 		array_append(op->pending.created_nodes, node_ref);
 
 		// save properties to insert with node
-<<<<<<< HEAD
-		op->pending.node_properties = array_append(op->pending.node_properties, converted_properties);
+		array_append(op->pending.node_properties, converted_properties);
 
 		// save labels to assigned to node
-		op->pending.node_labels = array_append(op->pending.node_labels, n->labelsId);
-=======
-		array_append(op->pending.node_properties, converted_properties);
->>>>>>> a51c13d0
+		array_append(op->pending.node_labels, n->labelsId);
 	}
 }
 
