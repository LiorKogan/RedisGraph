--- conflicted
+++ resolved
@@ -23,20 +23,6 @@
   feature:
     tabs: false
 
-<<<<<<< HEAD
-pages:
-    - 'Quickstart': index.md
-    - 'Commands': commands.md
-    - 'Clients': clients.md
-    - 'Design Documents':
-        - 'Result Set structure': result_structure.md
-        - 'Client Specification': client_spec.md
-    - 'Design': design.md
-    - 'Contributor agreement': contrib.md
-    - 'Cypher coverage': cypher_support.md
-    - 'References': References.md
-    - 'Known limitations': known_limitations.md
-=======
 nav:
   - 'Quickstart': index.md
   - 'Commands': commands.md
@@ -49,7 +35,6 @@
   - 'Cypher coverage': cypher_support.md
   - 'References': References.md
   - 'Known limitations': known_limitations.md
->>>>>>> 0cf50df8
 
 markdown_extensions:
   - admonition
