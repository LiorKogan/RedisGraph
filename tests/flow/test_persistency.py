--- conflicted
+++ resolved
@@ -203,29 +203,6 @@
             actual_result = graph.query(q)
             self.env.assertEquals(actual_result.result_set, expected_result)
 
-<<<<<<< HEAD
-    # Verify that nodes with multiple labels are saved and restored correctly.
-    def test05_persist_multiple_labels(self):
-        graph_id = "multiple_labels"
-        g = Graph(graph_id, redis_con)
-        q = """CREATE (a:L0:L1:L2)"""
-        actual_result = g.query(q)
-        self.env.assertEquals(actual_result.nodes_created, 1)
-        self.env.assertEquals(actual_result.labels_added, 3)
-
-        # Verify the new node
-        q = """MATCH (a) RETURN LABELS(a)"""
-        actual_result = g.query(q)
-        expected_result = [[["L0", "L1", "L2"]]]
-        self.env.assertEquals(actual_result.result_set, expected_result)
-
-        # Save RDB & Load from RDB
-        redis_con.execute_command("DEBUG", "RELOAD")
-
-        # Verify that the graph was properly saved and loaded
-        actual_result = g.query(q)
-        self.env.assertEquals(actual_result.result_set, expected_result)
-=======
     # Verify that graphs larger than the
     # default capacity are persisted correctly.
     def test05_load_large_graph(self):
@@ -249,4 +226,25 @@
         for q in queries:
             actual_result = graph.query(q)
             self.env.assertEquals(actual_result.result_set, expected_result)
->>>>>>> 46fabda2
+
+    # Verify that nodes with multiple labels are saved and restored correctly.
+    def test06_persist_multiple_labels(self):
+        graph_id = "multiple_labels"
+        g = Graph(graph_id, redis_con)
+        q = """CREATE (a:L0:L1:L2)"""
+        actual_result = g.query(q)
+        self.env.assertEquals(actual_result.nodes_created, 1)
+        self.env.assertEquals(actual_result.labels_added, 3)
+
+        # Verify the new node
+        q = """MATCH (a) RETURN LABELS(a)"""
+        actual_result = g.query(q)
+        expected_result = [[["L0", "L1", "L2"]]]
+        self.env.assertEquals(actual_result.result_set, expected_result)
+
+        # Save RDB & Load from RDB
+        redis_con.execute_command("DEBUG", "RELOAD")
+
+        # Verify that the graph was properly saved and loaded
+        actual_result = g.query(q)
+        self.env.assertEquals(actual_result.result_set, expected_result)