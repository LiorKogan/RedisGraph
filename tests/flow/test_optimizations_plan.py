from base import FlowTestsBase
import os
import sys
from RLTest import Env
from redisgraph import Graph, Node, Edge


graph = None
redis_con = None
people = ["Roi", "Alon", "Ailon", "Boaz"]


class testOptimizationsPlan(FlowTestsBase):
    def __init__(self):
        self.env = Env()
        global graph
        global redis_con
        redis_con = self.env.getConnection()
        graph = Graph("g", redis_con)
        self.populate_graph()

    def populate_graph(self):
        global graph
        nodes = {}
        # Create entities
        for idx, p in enumerate(people):
            node = Node(label="person", properties={"name": p, "val": idx})
            graph.add_node(node)
            nodes[p] = node

        # Fully connected graph
        for src in nodes:
            for dest in nodes:
                if src != dest:
                    edge = Edge(nodes[src], "know", nodes[dest])
                    graph.add_edge(edge)

        for src in nodes:
            for dest in nodes:
                if src != dest:
                    edge = Edge(nodes[src], "works_with", nodes[dest])
                    graph.add_edge(edge)

        graph.commit()
        query = """MATCH (a)-[:know]->(b) CREATE (a)-[:know]->(b)"""
        graph.query(query)

    def test01_typeless_edge_count(self):
        query = """MATCH ()-[r]->() RETURN COUNT(r)"""
        resultset = graph.query(query).result_set
        executionPlan = graph.execution_plan(query)
        self.env.assertIn("Project", executionPlan)
        self.env.assertIn("Results", executionPlan)
        self.env.assertNotIn("All Node Scan", executionPlan)
        self.env.assertNotIn("Conditional Traverse", executionPlan)
        self.env.assertNotIn("Aggregate", executionPlan)
        expected = [[36]]
        self.env.assertEqual(resultset, expected)

    def test02_typed_edge_count(self):
        query = """MATCH ()-[r:know]->() RETURN COUNT(r)"""
        resultset = graph.query(query).result_set
        executionPlan = graph.execution_plan(query)
        self.env.assertIn("Project", executionPlan)
        self.env.assertIn("Results", executionPlan)
        self.env.assertNotIn("All Node Scan", executionPlan)
        self.env.assertNotIn("Conditional Traverse", executionPlan)
        self.env.assertNotIn("Aggregate", executionPlan)
        expected = [[24]]
        self.env.assertEqual(resultset, expected)

    def test03_unknown_typed_edge_count(self):
        query = """MATCH ()-[r:unknown]->() RETURN COUNT(r)"""
        resultset = graph.query(query).result_set
        executionPlan = graph.execution_plan(query)
        self.env.assertIn("Project", executionPlan)
        self.env.assertIn("Results", executionPlan)
        self.env.assertNotIn("All Node Scan", executionPlan)
        self.env.assertNotIn("Conditional Traverse", executionPlan)
        self.env.assertNotIn("Aggregate", executionPlan)
        expected = [[0]]
        self.env.assertEqual(resultset, expected)

    def test04_typeless_edge_count_with_alias(self):
        query = """MATCH ()-[r]->() RETURN COUNT(r) as c"""
        resultset = graph.query(query).result_set
        executionPlan = graph.execution_plan(query)
        self.env.assertIn("Project", executionPlan)
        self.env.assertIn("Results", executionPlan)
        self.env.assertNotIn("All Node Scan", executionPlan)
        self.env.assertNotIn("Conditional Traverse", executionPlan)
        self.env.assertNotIn("Aggregate", executionPlan)
        expected = [[36]]
        self.env.assertEqual(resultset, expected)

    def test05_typed_edge_count_with_alias(self):
        query = """MATCH ()-[r:know]->() RETURN COUNT(r) as c"""
        resultset = graph.query(query).result_set
        executionPlan = graph.execution_plan(query)
        self.env.assertIn("Project", executionPlan)
        self.env.assertIn("Results", executionPlan)
        self.env.assertNotIn("All Node Scan", executionPlan)
        self.env.assertNotIn("Conditional Traverse", executionPlan)
        self.env.assertNotIn("Aggregate", executionPlan)
        expected = [[24]]
        self.env.assertEqual(resultset, expected)

    def test06_multiple_typed_edge_count_with_alias(self):
        query = """MATCH ()-[r:know | :works_with]->() RETURN COUNT(r) as c"""
        resultset = graph.query(query).result_set
        executionPlan = graph.execution_plan(query)
        self.env.assertIn("Project", executionPlan)
        self.env.assertIn("Results", executionPlan)
        self.env.assertNotIn("All Node Scan", executionPlan)
        self.env.assertNotIn("Conditional Traverse", executionPlan)
        self.env.assertNotIn("Aggregate", executionPlan)
        expected = [[36]]
        self.env.assertEqual(resultset, expected)

    def test07_count_unreferenced_edge(self):
        query = """MATCH ()-[:know]->(b) RETURN COUNT(b)"""
        # This count in this query cannot be reduced, as the traversal op doesn't store
        # data about non-referenced edges.
        resultset = graph.query(query).result_set
        executionPlan = graph.execution_plan(query)
        # Verify that the optimization was not applied.
        self.env.assertNotIn("Project", executionPlan)
        self.env.assertIn("Aggregate", executionPlan)
        self.env.assertIn("All Node Scan", executionPlan)
        self.env.assertIn("Conditional Traverse", executionPlan)
        expected = [[12]]
        self.env.assertEqual(resultset, expected)

    def test08_non_labeled_node_count(self):
        query = """MATCH (n) RETURN COUNT(n)"""
        resultset = graph.query(query).result_set
        executionPlan = graph.execution_plan(query)
        self.env.assertIn("Project", executionPlan)
        self.env.assertIn("Results", executionPlan)
        self.env.assertNotIn("All Node Scan", executionPlan)
        self.env.assertNotIn("Node By Label Scan", executionPlan)
        self.env.assertNotIn("Aggregate", executionPlan)
        expected = [[4]]
        self.env.assertEqual(resultset, expected)

    def test09_non_labeled_node_count_with_alias(self):
        query = """MATCH (n) RETURN COUNT(n) as c"""
        resultset = graph.query(query).result_set
        executionPlan = graph.execution_plan(query)
        self.env.assertIn("Project", executionPlan)
        self.env.assertIn("Results", executionPlan)
        self.env.assertNotIn("All Node Scan", executionPlan)
        self.env.assertNotIn("Node By Label Scan", executionPlan)
        self.env.assertNotIn("Aggregate", executionPlan)
        expected = [[4]]
        self.env.assertEqual(resultset, expected)

    def test10_labled_node_count(self):
        query = """MATCH (n:person) RETURN COUNT(n)"""
        resultset = graph.query(query).result_set
        executionPlan = graph.execution_plan(query)
        self.env.assertIn("Project", executionPlan)
        self.env.assertIn("Results", executionPlan)
        self.env.assertNotIn("All Node Scan", executionPlan)
        self.env.assertNotIn("Node By Label Scan", executionPlan)
        self.env.assertNotIn("Aggregate", executionPlan)
        expected = [[4]]
        self.env.assertEqual(resultset, expected)

    def test11_value_hash_join(self):
        # Issue a query that joins two streams on a node property.
        query = """MATCH (p1:person)-[:know]->({name: 'Roi'}), (p2)-[]->(:person {name: 'Alon'}) WHERE p1.name = p2.name RETURN p2.name ORDER BY p2.name"""
        executionPlan = graph.execution_plan(query)
        self.env.assertIn("Value Hash Join", executionPlan)
        self.env.assertNotIn("Cartesian Product", executionPlan)

        resultset = graph.query(query).result_set
        expected = [['Ailon'], ['Boaz']]
        self.env.assertEqual(resultset, expected)

        # Issue a query that joins two streams on a function call.
        query = """MATCH (p1:person)-[:know]->({name: 'Roi'}) MATCH (p2)-[]->(:person {name: 'Alon'}) WHERE ID(p1) = ID(p2) RETURN p2.name ORDER BY p2.name"""
        executionPlan = graph.execution_plan(query)
        self.env.assertIn("Value Hash Join", executionPlan)
        self.env.assertNotIn("Cartesian Product", executionPlan)

        resultset = graph.query(query).result_set
        self.env.assertEqual(resultset, expected) # same results expected

        query = """MATCH (p1:person)-[:know]->({name: 'Roi'}) MATCH (p2)-[]->(:person {name: 'Alon'}) WHERE p1 = p2 RETURN p2.name ORDER BY p2.name"""
        executionPlan = graph.execution_plan(query)
        self.env.assertIn("Value Hash Join", executionPlan)
        self.env.assertNotIn("Cartesian Product", executionPlan)

        resultset = graph.query(query).result_set
        self.env.assertEqual(resultset, expected) # same results expected

    def test12_multiple_stream_value_hash_join(self):
        # Issue a query that joins three streams.
        query = """MATCH (p1:person)-[:know]->({name: 'Roi'}), (p2)-[]->(:person {name: 'Alon'}), (p3) WHERE p1.name = p2.name AND ID(p2) = ID(p3) RETURN p2.name ORDER BY p2.name"""
        executionPlan = graph.execution_plan(query)
        self.env.assertIn("Value Hash Join", executionPlan)
        self.env.assertNotIn("Cartesian Product", executionPlan)

        resultset = graph.query(query).result_set
        expected = [['Ailon'], ['Boaz']]
        self.env.assertEqual(resultset, expected)

        # Issue a query that joins four streams that all resolve the same entity.
        query = """MATCH (p1 {name: 'Ailon'}), (p2), (p3), (p4) WHERE ID(p1) = ID(p2) AND ID(p2) = ID(p3) AND p3.name = p4.name RETURN p4.name"""
        executionPlan = graph.execution_plan(query)
        self.env.assertIn("Value Hash Join", executionPlan)
        self.env.assertNotIn("Cartesian Product", executionPlan)

        expected = [['Ailon']]
        resultset = graph.query(query).result_set
        self.env.assertEqual(resultset, expected)

        # Issue a query that joins four streams that all resolve the same entity, with multiple reapeating filter (issue #869).
        query = """MATCH (p1 {name: 'Ailon'}), (p2), (p3), (p4) WHERE ID(p1) = ID(p2) AND ID(p2) = ID(p3) AND ID(p3)=ID(p2) AND ID(p2)= ID(p1) AND p3.name = p4.name AND p4.name = p3.name RETURN p4.name"""
        executionPlan = graph.execution_plan(query)
        self.env.assertIn("Value Hash Join", executionPlan)
        self.env.assertNotIn("Cartesian Product", executionPlan)

        expected = [['Ailon']]
        resultset = graph.query(query).result_set
        self.env.assertEqual(resultset, expected)

    def test13_duplicate_filter_placement(self):
        # Issue a query that joins three streams and contains a redundant filter.
        query = """MATCH (p0), (p1), (p2) where id(p2) = id(p0) AND id(p1) = id(p2) AND id(p1) = id(p2) return p2.name ORDER BY p2.name"""
        executionPlan = graph.execution_plan(query)
        self.env.assertIn("Value Hash Join", executionPlan)
        self.env.assertNotIn("Cartesian Product", executionPlan)

        resultset = graph.query(query).result_set
        expected = [['Ailon'], ['Alon'], ['Boaz'], ['Roi']]
        self.env.assertEqual(resultset, expected)

    def test14_distinct_aggregations(self):
        # Verify that the Distinct operation is removed from the aggregating query.
        query = """MATCH (src:person)-[:know]->(dest) RETURN DISTINCT src.name, COUNT(dest) ORDER BY src.name"""
        executionPlan = graph.execution_plan(query)
        self.env.assertIn("Aggregate", executionPlan)
        self.env.assertNotIn("Distinct", executionPlan)

        resultset = graph.query(query).result_set
        expected = [['Ailon', 3],
                    ['Alon', 3],
                    ['Boaz', 3],
                    ['Roi', 3]]
        self.env.assertEqual(resultset, expected)


        # Verify that the Distinct operation is not removed from a valid projection.
        query = """MATCH (src:person) WITH DISTINCT src MATCH (src)-[:know]->(dest) RETURN src.name, COUNT(dest) ORDER BY src.name"""
        executionPlan = graph.execution_plan(query)
        self.env.assertIn("Aggregate", executionPlan)
        self.env.assertIn("Distinct", executionPlan)

        resultset = graph.query(query).result_set
        # This query should emit the same result.
        self.env.assertEqual(resultset, expected)

    def test15_test_splitting_cartesian_product(self):
        query = """MATCH (p1), (p2), (p3) WHERE p1.name <> p2.name AND p2.name <> p3.name RETURN DISTINCT p2.name ORDER BY p2.name"""
        executionPlan = graph.execution_plan(query)
        self.env.assertEqual(2, executionPlan.count("Cartesian Product"))
        expected = [['Ailon'],
                    ['Alon'],
                    ['Boaz'],
                    ['Roi']]
        resultset = graph.query(query).result_set
        self.env.assertEqual(resultset, expected)
    
    def test16_test_splitting_cartesian_product_with_multiple_filters(self):
        query = """MATCH (p1), (p2), (p3) WHERE p1.name <> p2.name AND ID(p1) <> ID(p2) RETURN DISTINCT p2.name ORDER BY p2.name"""
        executionPlan = graph.execution_plan(query)
        self.env.assertEqual(2, executionPlan.count("Cartesian Product"))
        expected = [['Ailon'],
                    ['Alon'],
                    ['Boaz'],
                    ['Roi']]
        resultset = graph.query(query).result_set
        self.env.assertEqual(resultset, expected)

    def test17_test_multiple_branch_filter_cp_optimization(self):
        query = """MATCH (p1), (p2), (p3), (p4) WHERE p1.val + p2.val = p3.val AND p3.val > 0 RETURN DISTINCT p3.name ORDER BY p3.name"""
        executionPlan = graph.execution_plan(query)
        self.env.assertEqual(2, executionPlan.count("Cartesian Product"))
        expected = [['Ailon'],
                    ['Alon'],
                    ['Boaz']]
        resultset = graph.query(query).result_set
        self.env.assertEqual(resultset, expected)

    def test18_test_semi_apply_and_cp_optimize(self):
        graph.query ("CREATE ({val:0}), ({val:1})-[:R]->({val:2})-[:R]->({val:3})")
        # The next query generates the execution plan:
        # 1) "Results"
        # 2) "    Sort"
        # 3) "        Distinct"
        # 4) "            Project"
        # 5) "                Semi Apply"
        # 6) "                    Cartesian Product"
        # 7) "                        All Node Scan | (n4)"
        # 8) "                        Filter"
        # 9) "                            Cartesian Product"
        # 10) "                                All Node Scan | (n1)"
        # 11) "                                Filter"
        # 12) "                                    All Node Scan | (n3)"
        # 13) "                                All Node Scan | (n2)"
        # 14) "                    Expand Into | (n3)->(n4)"
        # 15) "                        Filter"
        # 16) "                            Argument"
        # We want to make sure the optimization is not misplacing the semi apply bounded branch.
        resultset = graph.query("MATCH (n1), (n2), (n3), (n4) WHERE (n3)-[:R]->(n4 {val:n3.val+1}) AND n1.val + n2.val = n3.val AND n3.val > 1  RETURN DISTINCT n3.val ORDER BY n3.val").result_set
        expected = [[2]]
        self.env.assertEqual(resultset, expected)
    
    def test19_test_filter_compaction_remove_true_filter(self):
        query = "MATCH (n) WHERE 1 = 1 RETURN n"
        executionPlan = graph.execution_plan(query)
        self.env.assertNotIn("Filter", executionPlan)

    def test20_test_filter_compaction_not_removing_false_filter(self):
        query = "MATCH (n) WHERE 1 > 1 RETURN n"
        executionPlan = graph.execution_plan(query)
        self.env.assertIn("Filter", executionPlan)
        resultset = graph.query(query).result_set
        expected = []
        self.env.assertEqual(resultset, expected)

    # ExpandInto should be applied where possible on projected graph entities.
    def test21_expand_into_projected_endpoints(self):
        query = """MATCH (a)-[]->(b) WITH a, b MATCH (a)-[e]->(b) RETURN a.val, b.val ORDER BY a.val, b.val LIMIT 3"""
        executionPlan = graph.execution_plan(query)
        self.env.assertIn("Expand Into", executionPlan)
        resultset = graph.query(query).result_set
        expected = [[0, 1],
                    [0, 2],
                    [0, 3]]
        self.env.assertEqual(resultset, expected)

    # Variables bound in one scope should not be used to introduce ExpandInto ops in later scopes.
    def test22_no_expand_into_across_scopes(self):
        query = """MATCH (reused_1)-[]->(reused_2) WITH COUNT(reused_2) as edge_count MATCH (reused_1)-[]->(reused_2) RETURN edge_count, reused_1.val, reused_2.val ORDER BY reused_1.val, reused_2.val LIMIT 3"""
        executionPlan = graph.execution_plan(query)
        self.env.assertNotIn("Expand Into", executionPlan)
        resultset = graph.query(query).result_set
        expected = [[14, 0, 1],
                    [14, 0, 2],
                    [14, 0, 3]]
        self.env.assertEqual(resultset, expected)

    # Test limit propagation, execution-plan operations such as
    # conditional traverse accumulate a batch of records before processing
    # knowladge about limit can benifit such operation as they can reduce
    # their batch size to match the current limit.
    def test23_limit_propagation(self):
        graph_id = "limit-propagation"
        graph = Graph(graph_id, redis_con)

        # create graph
        query = """UNWIND range(0, 64) AS x CREATE ()-[:R]->()-[:R]->()"""
        graph.query(query)

        # query with LIMIT 1
        query = """CYPHER l=1 MATCH (a)-[]->(b) WITH b AS b
        MATCH (b)-[]->(c) RETURN c LIMIT $l"""

        # profile query
        profile = redis_con.execute_command("GRAPH.PROFILE", graph_id, query)
        profile = [x[0:x.index(',')].strip() for x in profile]

        # make sure 'a' to 'b' traversal operation is aware of limit
        self.env.assertIn("Conditional Traverse | (a)->(b) | Records produced: 1", profile)

        # query with LIMIT 1
        query = """CYPHER l=1 MATCH (a), (b) WITH a AS a, b AS b
        MATCH (a)-[]->(b) WITH b AS b MATCH (b)-[]->(c) RETURN c LIMIT $l"""

        # profile query
        profile = redis_con.execute_command("GRAPH.PROFILE", graph_id, query)
        profile = [x[0:x.index(',')].strip() for x in profile]

        # make sure 'a' to 'b' expand into traversal operation is aware of limit
        self.env.assertIn("Expand Into | (a)->(b) | Records produced: 1", profile)

        # aggregation should reset limit, otherwise we'll take a performance hit
        # recall aggregation operations are eager
        query = """CYPHER l=1 MATCH (a)-[]->(b) WITH count(a) AS src, b AS b
        MATCH (b)-[]->(c) RETURN c LIMIT $l"""

        # profile query
        profile = redis_con.execute_command("GRAPH.PROFILE", graph_id, query)
        profile = [x[0:x.index(',')].strip() for x in profile]

        # traversal from a to b shouldn't be effected by the limit.
        self.env.assertNotIn("Conditional Traverse | (a)->(b) | Records produced: 64", profile)
<<<<<<< HEAD
=======

    # "WHERE true" predicates should not build filter ops.
    def test24_compact_true_predicates(self):
        query = """MATCH (a) WHERE true RETURN a"""
        executionPlan = graph.execution_plan(query)
        self.env.assertNotIn("Filter", executionPlan)
>>>>>>> ea87640a
<|MERGE_RESOLUTION|>--- conflicted
+++ resolved
@@ -398,12 +398,9 @@
 
         # traversal from a to b shouldn't be effected by the limit.
         self.env.assertNotIn("Conditional Traverse | (a)->(b) | Records produced: 64", profile)
-<<<<<<< HEAD
-=======
 
     # "WHERE true" predicates should not build filter ops.
     def test24_compact_true_predicates(self):
         query = """MATCH (a) WHERE true RETURN a"""
         executionPlan = graph.execution_plan(query)
-        self.env.assertNotIn("Filter", executionPlan)
->>>>>>> ea87640a
+        self.env.assertNotIn("Filter", executionPlan)